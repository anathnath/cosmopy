--- conflicted
+++ resolved
@@ -147,17 +147,10 @@
         return zz
 
     def tage_to_a(self, age):
-<<<<<<< HEAD
-        """Convert from age of the universe [seconds] to scale-factor.
-        """
-        sa = self._interp(age, self._grid_age, self._grid_a, self._sort_age)
-        return sa
-=======
         """Convert from age of the universe [seconds] to redshift.
         """
         aa = self._interp(age, self._grid_age, self._grid_a, self._sort_age)
         return aa
->>>>>>> 4421c866
 
     def z_to_tage(self, redz):
         """Convert from age of the universe [seconds] to redshift.
